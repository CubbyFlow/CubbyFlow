--- conflicted
+++ resolved
@@ -139,10 +139,4 @@
         set(CMAKE_LIBRARY_OUTPUT_DIRECTORY ${DEFAULT_CMAKE_LIBRARY_OUTPUT_DIRECTORY})
     endif()
     add_subdirectory(Sources/API/Python)
-<<<<<<< HEAD
-
-    # Experimental modules
-    add_subdirectory(Experimental)
-=======
->>>>>>> 5dfec541
 endif()